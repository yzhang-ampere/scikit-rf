--- conflicted
+++ resolved
@@ -206,12 +206,8 @@
         ns.name = 'testing'
         ns.write()  # write 'testing.ns'
         os.remove('testing.ns')
-<<<<<<< HEAD
-
-=======
     
     @pytest.mark.skipif("openpyxl" not in sys.modules, reason="Requires openpyxl in sys.modules.")
->>>>>>> f1950a1f
     def test_write_spreadsheet(self):
         """
         Test the `write_spreadsheet` method.
